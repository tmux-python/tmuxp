# -*- coding: utf8 - *-
"""
    tmuxp.server
    ~~~~~~~~~~~~

    tmuxp helps you manage tmux workspaces.

    :copyright: Copyright 2013 Tony Narlock.
    :license: BSD, see LICENSE for details
"""
from __future__ import absolute_import, division, print_function, with_statement

import os
from .util import tmux, TmuxRelationalObject
from .session import Session
from . import formats
import logging

logger = logging.getLogger(__name__)


class Server(TmuxRelationalObject):

    '''
    The :term:`tmux(1)` server. Container for:

    - :attr:`Server._sessions` [:class:`Session`, ...]

      - :attr:`Session._windows` [:class:`Window`, ...]

        - :attr:`Window._panes` [:class:`Pane`, ...]

          - :class:`Pane`

    When instantiated, provides the ``t`` global. stores information on live,
    running tmux server.
    '''

    socket_name = None
    socket_path = None
    config_file = None
    childIdAttribute = 'session_id'

    def __init__(self, socket_name=None, socket_path=None, config_file=None,
                 **kwargs):
        self._windows = []
        self._panes = []

        if socket_name:
            self.socket_name = socket_name

        if socket_path:
            self.socket_path = socket_path

        if config_file:
            self.config_file = config_file

    def tmux(self, *args, **kwargs):
        args = list(args)
        if self.socket_name:
            args.insert(0, '-L{}'.format(self.socket_name))
        if self.socket_path:
            args.insert(0, '-S{}'.format(self.socket_path))
        if self.config_file:
            args.insert(0, '-f{}'.format(self.config_file))

        return tmux(*args, **kwargs)

    def __list_sessions(self):
        '''
        compatibility wrapping for ``$ tmux list-sessions``.

        :rtype: stdout or stderr of tmux proc
        '''
        sformats = formats.SESSION_FORMATS
        tmux_formats = ['#{%s}' % f for f in sformats]

        tmux_args = (
            '-F%s' % '\t'.join(tmux_formats),   # output
        )

        proc = self.tmux(
            'list-sessions',
            *tmux_args
        )

        if proc.stderr:
            if 'unknown option -- F' in proc.stderr[0]:
                proc = self.tmux(
                    'list-sessions',
                )

                if proc.stderr:
                    raise Exception(proc.stderr)
                else:
                    return 'hi'
            else:
                raise Exception(proc.stderr)
        else:
            session_info = proc.stdout[0]

        if proc.stderr:
            raise Exception(sessions.stderr)

        return proc.stdout

    def _list_sessions(self):
        '''
        Return a list of session information ``tmux(1)`` for the sessions

        :rtype: :py:obj:`list` of :py:obj:`dict`
        '''

        sformats = formats.SESSION_FORMATS
        tmux_formats = ['#{%s}' % format for format in sformats]
        sessions = self.__list_sessions()

        # combine format keys with values returned from ``tmux list-windows``
        sessions = [dict(zip(
            sformats, session.split('\t'))) for session in sessions]

        # clear up empty dict
        sessions = [
            dict((k, v) for k, v in session.items() if v) for session in sessions
        ]

        return sessions

    @property
    def _sessions(self):
        return self._list_sessions()

    def list_sessions(self):
        '''
        Return a list of :class:`Session` from the ``tmux(1)`` session.

        :rtype: :py:obj:`list` of :class:`Session`
        '''
        return [
            Session(server=self, **s) for s in self._sessions
        ]

    @property
    def sessions(self):
        return self.list_sessions()
    children = sessions

    def __list_windows(self):
        '''
        Return dict of ``tmux(1) list-windows`` values.
        '''

        wformats = ['session_name', 'session_id'] + formats.WINDOW_FORMATS
        tmux_formats = ['#{%s}' % format for format in wformats]

        windows = self.tmux(
            'list-windows',                     # ``tmux list-windows``
            '-a',
            '-F%s' % '\t'.join(tmux_formats),   # output
        )

        if windows.stderr:
            raise Exception(windows.stderr)

        return windows.stdout

    def _list_windows(self):
        ''' take the outpout of _list_windows from shell and put it into
        a list of dicts'''

        wformats = ['session_name', 'session_id'] + formats.WINDOW_FORMATS

        windows = self.__list_windows()

        # combine format keys with values returned from ``tmux list-windows``
        windows = [dict(zip(
            wformats, window.split('\t'))) for window in windows]

        # clear up empty dict
        windows = [
            dict((k, v) for k, v in window.items() if v) for window in windows
        ]

        # tmux < 1.8 doesn't have window_id, use window_name
        for w in windows:
            if not 'window_id' in w:
                w['window_id'] = w['window_name']

        if self._windows:
            # http://stackoverflow.com/a/14465359
            self._windows[:] = []

        self._windows.extend(windows)

        return self._windows

    def _update_windows(self):
        self._list_windows()
        return self

    def __list_panes(self):
        '''Return list of :class:`Pane` for the window.

        :rtype: list of :class:`Pane`
        '''
        pformats = ['session_name', 'session_id',
                    'window_index', 'window_id', 'window_name'] + formats.PANE_FORMATS
        tmux_formats = ['#{%s}\t' % f for f in pformats]

        panes = self.tmux(
            'list-panes',
            #'-t%s:%s' % (self.get('session_name'), self.get('window_id')),
            '-a',
            '-F%s' % ''.join(tmux_formats),     # output
        )

        if panes.stderr:
            raise Exception(panes.stderr)

        return panes.stdout

    def _list_panes(self):
        ''' take the outpout of _list_panes from shell and put it into
        a list of dicts'''

        pformats = ['session_name', 'session_id',
                    'window_index', 'window_id', 'window_name'] + formats.PANE_FORMATS

        panes = self.__list_panes()

        # combine format keys with values returned from ``tmux list-panes``
        panes = [dict(zip(
            pformats, window.split('\t'))) for window in panes]

        # clear up empty dict
        panes = [
            dict((k, v) for k, v in window.items() if v) for window in panes
        ]

        # tmux < 1.8 doesn't have window_id, use window_name
        for p in panes:
            if not 'window_id' in p:
                p['window_id'] = p['window_name']


        if self._panes:
            # http://stackoverflow.com/a/14465359
            self._panes[:] = []

        self._panes.extend(panes)

        return self._panes

    def _update_panes(self):
        self._list_panes()
        return self

    def list_clients(self):
        '''
        Return a list of :class:`client` from tmux server.

        ``$ tmux list-clients``
        '''
        cformats = CLIENT_FORMATS
        tmux_formats = ['#{%s}' % format for format in cformats]
        # import ipdb
        # ipdb.set_trace()
        clients = self.tmux(
            'list-clients',
            '-F%s' % '\t'.join(tmux_formats),   # output
        ).stdout

        # combine format keys with values returned from ``tmux list-windows``
        clients = [dict(zip(
            cformats, client.split('\t'))) for client in clients]

        # clear up empty dict
        new_clients = [
            dict((k, v) for k, v in client.items() if v) for client in clients
        ]

        if not self._clients:
            for client in new_clients:
                logger.debug('adding client_tty %s' % (client['client_tty']))
                self._clients.append(client)
            return self._clients

        new = {client['client_tty']: client for client in new_clients}
        old = {client.get('client_tty'): client for client in self._clients}

        created = set(new.keys()) - set(old.keys())
        deleted = set(old.keys()) - set(new.keys())
        intersect = set(new.keys()).intersection(set(old.keys()))

        diff = {id: dict(set(new[id].items()) - set(old[id].items()))
                for id in intersect}

        logger.debug(
            "syncing clients"
            "\n\tdiff: %s\n"
            "\tcreated: %s\n"
            "\tdeleted: %s\n"
            "\tintersect: %s" % (diff, created, deleted, intersect)
        )

        for s in self._clients:
            # remove client objects if deleted or out of client
            if s.get('client_tty') in deleted:
                logger.debug("removing %s" % s)
                self._clients.remove(s)

            if s.get('client_tty') in intersect:
                logger.debug('updating client_tty %s' % (s.get('client_tty')))
                s.update(diff[s.get('client_tty')])

        # create client objects for non-existant client_tty's
        for client in [new[client_tty] for client_tty in created]:
            logger.debug('new client %s' % client['client_tty'])
            self._clients.append(client)

        return self._clients

    def has_clients(self):
        # are any clients connected to tmux
        proc = self.tmux('list-clients')

        if proc.stderr:
            raise Exception(proc.stderr)

    def attached_sessions(self):
        '''
            Returns active :class:`Session` object

            This will not work where multiple tmux sessions are attached.
        '''

        sessions = self._sessions
        attached_sessions = list()

        for session in sessions:
            if 'session_attached' in session:
                # for now session_active is a unicode
                if session.get('session_attached') == '1':
                    logger.debug('session %s attached', session.get(
                        'session_name'))
                    attached_sessions.append(session)
                else:
                    continue

        return attached_sessions or None

    def has_session(self, target_session):
        '''
        ``$ tmux has-session``

        :param: target_session: str of session name.

        returns True if session exists.
        '''

        proc = self.tmux('has-session', '-t%s' % target_session)

        if 'failed to connect to server' in proc.stdout:
            return False
        elif 'session not found' in proc.stdout:
            return False
        else:
            return True

    def kill_server(self):
        '''
        ``$ tmux kill-server``
        '''
        self.tmux('kill-server')

    def kill_session(self, target_session=None):
        '''
        ``$ tmux kill-session``

        :param: target_session: str. note this accepts fnmatch(3). 'asdf' will
                                kill asdfasd
        '''
        proc = self.tmux('kill-session', '-t%s' % target_session)

        if proc.stderr:
            raise Exception(proc.stderr)

        return self

    def switch_client(self, target_session):
        '''
        ``$ tmux switch-client``

        :param: target_session: str. name of the session. fnmatch(3) works.
        '''
        # tmux('switch-client', '-t', target_session)
        proc = self.tmux('switch-client', '-t%s' % target_session)

        if proc.stderr:
            raise Exception(proc.stderr)

    def attach_session(self, target_session=None):
        '''
        ``$ tmux attach-session`` aka alias: ``$ tmux attach``

        :param: target_session: str. name of the session. fnmatch(3) works.
        '''
        # tmux('switch-client', '-t', target_session)
        tmux_args = tuple()
        if target_session:
            tmux_args += ('-t%s' % target_session,)

        proc = self.tmux('attach-session', *tmux_args)

        if proc.stderr:
            raise Exception(proc.stderr)

    def new_session(self,
                    session_name=None,
                    kill_session=False,
                    attach=False,
                    *args,
                    **kwargs):
        '''
        ``$ tmux new-session``

        Returns :class:`Session`

        Uses ``-P`` flag to print session info, ``-F`` for return formatting
        returns new Session object.

        ``$ tmux new-session -d`` will create the session in the background
        ``$ tmux new-session -Ad`` will move to the session name if it already
        exists. todo: make an option to handle this.

        :param session_name: session name::

            $ tmux new-session -s <session_name>
        :type session_name: string

        :param detach: create session background::

            $ tmux new-session -d
        :type detach: bool

        :param attach_if_exists: if the session_name exists, attach it.
                                 if False, this method will raise a
                                 :exc:`tmuxp.exc.TmuxSessionExists` exception
        :type attach_if_exists: bool

        :param kill_session: Kill current session if ``$ tmux has-session``
                             Useful for testing workspaces.
        :type kill_session: bool
        '''

        # ToDo: Update below to work with attach_if_exists
        if self.has_session(session_name):
            if kill_session:
                self.tmux('kill-session', '-t%s' % session_name)
                logger.info('session %s exists. killed it.' % session_name)
            else:
                raise TmuxSessionExists(
                    'Session named %s exists' % session_name)

        logger.debug('creating session %s' % session_name)

        sformats = formats.SESSION_FORMATS
        tmux_formats = ['#{%s}' % f for f in sformats]

        env = os.environ.get('TMUX')

        if env:
            del os.environ['TMUX']

        tmux_args = (
            '-s%s' % session_name,
            '-P', '-F%s' % '\t'.join(tmux_formats),   # output
        )

        if not attach:
            tmux_args += ('-d',)

        proc = self.tmux(
            'new-session',
            *tmux_args
        )

        if proc.stderr:
            raise Exception(proc.stderr)

<<<<<<< HEAD
        session_info = proc.stdout[0]
=======
                if proc.stderr:
                    raise Exception(proc.stderr)
                else:
                    return self.findWhere({
                        'session_name': session_name
                    })
            else:
                raise Exception(proc.stderr)
        else:
            session_info = proc.stdout[0]
>>>>>>> 4b0da72b

        if env:
            os.environ['TMUX'] = env

        # combine format keys with values returned from ``tmux list-windows``
        session_info = dict(zip(sformats, session_info.split('\t')))

        # clear up empty dict
        session_info = dict((k, v) for k, v in session_info.items() if v)

        session = Session(server=self, **session_info)

        # self._sessions.append(session)

        return session<|MERGE_RESOLUTION|>--- conflicted
+++ resolved
@@ -488,31 +488,18 @@
         if proc.stderr:
             raise Exception(proc.stderr)
 
-<<<<<<< HEAD
-        session_info = proc.stdout[0]
-=======
-                if proc.stderr:
-                    raise Exception(proc.stderr)
-                else:
-                    return self.findWhere({
-                        'session_name': session_name
-                    })
-            else:
-                raise Exception(proc.stderr)
-        else:
-            session_info = proc.stdout[0]
->>>>>>> 4b0da72b
+        session = proc.stdout[0]
 
         if env:
             os.environ['TMUX'] = env
 
         # combine format keys with values returned from ``tmux list-windows``
-        session_info = dict(zip(sformats, session_info.split('\t')))
+        session = dict(zip(sformats, session.split('\t')))
 
         # clear up empty dict
-        session_info = dict((k, v) for k, v in session_info.items() if v)
-
-        session = Session(server=self, **session_info)
+        session = dict((k, v) for k, v in session.items() if v)
+
+        session = Session(server=self, **session)
 
         # self._sessions.append(session)
 
