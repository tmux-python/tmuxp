"""Command line tool for managing tmux workspaces and tmuxp configurations.

tmuxp.cli
~~~~~~~~~

"""
import importlib
import logging
import os
import platform
import sys
from subprocess import call

import click
import kaptan
from click.exceptions import FileError

from libtmux import __version__ as libtmux_version
from libtmux.common import (
    get_version,
    has_gte_version,
    has_minimum_version,
    tmux_cmd,
    which,
)
from libtmux.exc import TmuxCommandNotFound
from libtmux.server import Server

from . import __file__ as tmuxp_path, config, exc, log, util
from .__about__ import __version__
from ._compat import PY3, PYMINOR
from .workspacebuilder import WorkspaceBuilder, freeze

logger = logging.getLogger(__name__)

VALID_CONFIG_DIR_FILE_EXTENSIONS = ['.yaml', '.yml', '.json']


def get_cwd():
    return os.getcwd()


def tmuxp_echo(message=None, log_level='INFO', style_log=False, **click_kwargs):
    """
    Combines logging.log and click.echo
    """
    if style_log:
        logger.log(log.LOG_LEVELS[log_level], message)
    else:
        logger.log(log.LOG_LEVELS[log_level], click.unstyle(message))

    click.echo(message, **click_kwargs)


def get_config_dir():
    """
    Return tmuxp configuration directory.

    ``TMUXP_CONFIGDIR`` environmental variable has precedence if set. We also
    evaluate XDG default directory from XDG_CONFIG_HOME environmental variable
    if set or its default. Then the old default ~/.tmuxp is returned for
    compatibility.

    Returns
    -------
    str :
        absolute path to tmuxp config directory
    """

    paths = []
    if 'TMUXP_CONFIGDIR' in os.environ:
        paths.append(os.environ['TMUXP_CONFIGDIR'])
    if 'XDG_CONFIG_HOME' in os.environ:
        paths.append(os.path.join(os.environ['XDG_CONFIG_HOME'], 'tmuxp'))
    else:
        paths.append('~/.config/tmuxp/')
    paths.append('~/.tmuxp')

    for path in paths:
        path = os.path.expanduser(path)
        if os.path.isdir(path):
            return path
    # Return last path as default if none of the previous ones matched
    return path


def get_tmuxinator_dir():
    """
    Return tmuxinator configuration directory.

    Checks for ``TMUXINATOR_CONFIG`` environmental variable.

    Returns
    -------
    str :
        absolute path to tmuxinator config directory

    See Also
    --------
    :meth:`tmuxp.config.import_tmuxinator`
    """
    if 'TMUXINATOR_CONFIG' in os.environ:
        return os.path.expanduser(os.environ['TMUXINATOR_CONFIG'])

    return os.path.expanduser('~/.tmuxinator/')


def get_teamocil_dir():
    """
    Return teamocil configuration directory.

    Returns
    -------
    str :
        absolute path to teamocil config directory

    See Also
    --------
    :meth:`tmuxp.config.import_teamocil`
    """
    return os.path.expanduser('~/.teamocil/')


def _validate_choices(options):
    """
    Callback wrapper for validating click.prompt input.

    Parameters
    ----------
    options : list
        List of allowed choices

    Returns
    -------
    :func:`callable`
        callback function for value_proc in :func:`click.prompt`.

    Raises
    ------
    :class:`click.BadParameter`
    """

    def func(value):
        if value not in options:
            raise click.BadParameter(
                'Possible choices are: {0}.'.format(', '.join(options))
            )
        return value

    return func


def set_layout_hook(session, hook_name):
    """Set layout hooks to normalize layout.

    References:

        - tmuxp issue: https://github.com/tmux-python/tmuxp/issues/309
        - tmux issue: https://github.com/tmux/tmux/issues/1106

    tmux 2.6+ requires that the window be viewed with the client before
    select-layout adjustments can take effect.

    To handle this, this function creates temporary hook for this session to
    iterate through all windows and select the layout.

    In order for layout changes to take effect, a client must at the very
    least be attached to the window (not just the session).

    hook_name is provided to allow this to set to multiple scenarios, such
    as 'client-attached' (which the user attaches the session). You may
    also want 'after-switch-client' for cases where the user loads tmuxp
    sessions inside tmux since tmuxp offers to switch for them.

    Also, the hooks are set immediately unbind after they're invoked via -u.

    Parameters
    ----------
    session : :class:`libtmux.session.Session`
        session to bind hook to
    hook_name : str
        hook name to bind to, e.g. 'client-attached'
    """
    cmd = ['set-hook', '-t', session.id, hook_name]
    hook_cmd = []
    attached_window = session.attached_window
    for window in session.windows:
        # unfortunately, select-layout won't work unless
        # we've literally selected the window at least once
        # with the client
        hook_cmd.append('selectw -t {}'.format(window.id))
        # edit: removed -t, or else it won't respect main-pane-w/h
        hook_cmd.append('selectl')
        hook_cmd.append('selectw -p')

    # unset the hook immediately after executing
    hook_cmd.append(
        'set-hook -u -t {target_session} {hook_name}'.format(
            target_session=session.id, hook_name=hook_name
        )
    )
    hook_cmd.append('selectw -t {}'.format(attached_window.id))

    # join the hook's commands with semicolons
    hook_cmd = '{}'.format('; '.join(hook_cmd))

    # append the hook command
    cmd.append(hook_cmd)

    # create the hook
    session.cmd(*cmd)


def is_pure_name(path):
    """
    Return True if path is a name and not a file path.

    Parameters
    ----------
    path : str
        Path (can be absolute, relative, etc.)

    Returns
    -------
    bool
        True if path is a name of config in config dir, not file path.
    """
    return (
        not os.path.isabs(path)
        and len(os.path.dirname(path)) == 0
        and not os.path.splitext(path)[1]
        and path != '.'
        and path != ''
    )


class ConfigPath(click.Path):
    def __init__(self, config_dir=None, *args, **kwargs):
        super(ConfigPath, self).__init__(*args, **kwargs)
        self.config_dir = config_dir

    def convert(self, value, param, ctx):
        config_dir = self.config_dir
        if callable(config_dir):
            config_dir = config_dir()

        value = scan_config(value, config_dir=config_dir)
        return super(ConfigPath, self).convert(value, param, ctx)


def scan_config_argument(ctx, param, value, config_dir=None):
    """Validate / translate config name/path values for click config arg.

    Wrapper on top of :func:`cli.scan_config`."""
    if callable(config_dir):
        config_dir = config_dir()

    if not config:
        tmuxp_echo("Enter at least one CONFIG")
        tmuxp_echo(ctx.get_help(), color=ctx.color)
        ctx.exit()

    if isinstance(value, str):
        value = scan_config(value, config_dir=config_dir)

    elif isinstance(value, tuple):
        value = tuple([scan_config(v, config_dir=config_dir) for v in value])

    return value


def get_abs_path(config):
    path = os.path
    join, isabs = path.join, path.isabs
    dirname, normpath = path.dirname, path.normpath
    cwd = os.getcwd()

    config = os.path.expanduser(config)
    if not isabs(config) or len(dirname(config)) > 1:
        config = normpath(join(cwd, config))

    return config


def _resolve_path_no_overwrite(config):
    path = get_abs_path(config)
    if os.path.exists(path):
        raise click.exceptions.UsageError('%s exists. Pick a new filename.' % path)
    return path


def scan_config(config, config_dir=None):
    """
    Return the real config path or raise an exception.

    If config is directory, scan for .tmuxp.{yaml,yml,json} in directory. If
    one or more found, it will warn and pick the first.

    If config is ".", "./" or None, it will scan current directory.

    If config is has no path and only a filename, e.g. "myconfig.yaml" it will
    search config dir.

    If config has no path and only a name with no extension, e.g. "myconfig",
    it will scan for file name with yaml, yml and json. If multiple exist, it
    will warn and pick the first.

    Parameters
    ----------
    config : str
        config file, valid examples:

        - a file name, myconfig.yaml
        - relative path, ../config.yaml or ../project
        - a period, .

    Raises
    ------
    :class:`click.exceptions.FileError`
    """
    if not config_dir:
        config_dir = get_config_dir()
    path = os.path
    exists, join, isabs = path.exists, path.join, path.isabs
    dirname, normpath, splitext = path.dirname, path.normpath, path.splitext
    cwd = os.getcwd()
    is_name = False
    file_error = None

    config = os.path.expanduser(config)
    # if purename, resolve to confg dir
    if is_pure_name(config):
        is_name = True
    elif (
        not isabs(config)
        or len(dirname(config)) > 1
        or config == '.'
        or config == ""
        or config == "./"
    ):  # if relative, fill in full path
        config = normpath(join(cwd, config))

    # no extension, scan
    if path.isdir(config) or not splitext(config)[1]:
        if is_name:
            candidates = [
                x
                for x in [
                    '%s%s' % (join(config_dir, config), ext)
                    for ext in VALID_CONFIG_DIR_FILE_EXTENSIONS
                ]
                if exists(x)
            ]
            if not len(candidates):
                file_error = (
                    'config not found in config dir (yaml/yml/json) %s '
                    'for name' % (config_dir)
                )
        else:
            candidates = [
                x
                for x in [
                    join(config, ext)
                    for ext in ['.tmuxp.yaml', '.tmuxp.yml', '.tmuxp.json']
                ]
                if exists(x)
            ]

            if len(candidates) > 1:
                tmuxp_echo(
                    click.style(
                        'Multiple .tmuxp.{yml,yaml,json} configs in %s'
                        % dirname(config),
                        fg="red",
                    )
                )
                tmuxp_echo(
                    click.wrap_text(
                        'This is undefined behavior, use only one. '
                        'Use file names e.g. myproject.json, coolproject.yaml. '
                        'You can load them by filename.'
                    )
                )
            elif not len(candidates):
                file_error = 'No tmuxp files found in directory'
        if len(candidates):
            config = candidates[0]
    elif not exists(config):
        file_error = 'file not found'

    if file_error:
        raise FileError(file_error, config)

    return config


def load_plugins(sconf):
    """
    Load and return plugins in config
    """
    plugins = []
    if 'plugins' in sconf:
        for plugin in sconf['plugins']:
            try:
                module_name = plugin.split('.')
                module_name = '.'.join(module_name[:-1])
                plugin_name = plugin.split('.')[-1]
                plugin = getattr(importlib.import_module(module_name), plugin_name)
                plugins.append(plugin())
            except exc.TmuxpPluginException as error:
                if not click.confirm(
                    '%sSkip loading %s?'
                    % (click.style(str(error), fg='yellow'), plugin_name),
                    default=True,
                ):
                    click.echo(
                        click.style('[Not Skipping] ', fg='yellow')
                        + 'Plugin versions constraint not met. Exiting...'
                    )
                    sys.exit(1)
            except Exception as error:
                click.echo(
                    click.style('[Plugin Error] ', fg='red')
                    + "Couldn\'t load {0}\n".format(plugin)
                    + click.style('{0}'.format(error), fg='yellow')
                )
                sys.exit(1)

    return plugins


def _reattach(builder):
    """
    Reattach session (depending on env being inside tmux already or not)

    Parameters
    ----------
    builder: :class:`workspacebuilder.WorkspaceBuilder`

    Notes
    -----
    If ``TMUX`` environmental variable exists in the environment this script is
    running, that means we're in a tmux client. So ``tmux switch-client`` will
    load the session.

    If not, ``tmux attach-session`` loads the client to the target session.
    """
    for plugin in builder.plugins:
        plugin.reattach(builder.session)
        proc = builder.session.cmd('display-message', '-p', "'#S'")
        for line in proc.stdout:
            print(line)

    if 'TMUX' in os.environ:
        builder.session.switch_client()

    else:
        builder.session.attach_session()


def _load_attached(builder, detached):
    """
    Load config in new session

    Parameters
    ----------
    builder: :class:`workspacebuilder.WorkspaceBuilder`
    detached : bool
    """
    builder.build()

    if 'TMUX' in os.environ:  # tmuxp ran from inside tmux
        # unset TMUX, save it, e.g. '/tmp/tmux-1000/default,30668,0'
        tmux_env = os.environ.pop('TMUX')

        if has_gte_version('2.6'):
            set_layout_hook(builder.session, 'client-session-changed')

        builder.session.switch_client()  # switch client to new session

        os.environ['TMUX'] = tmux_env  # set TMUX back again
    else:
        if has_gte_version('2.6'):
            # if attaching for first time
            set_layout_hook(builder.session, 'client-attached')

            # for cases where user switches client for first time
            set_layout_hook(builder.session, 'client-session-changed')

        if not detached:
            builder.session.attach_session()


def _load_detached(builder):
    """
    Load config in new session but don't attach

    Parameters
    ----------
    builder: :class:`workspacebuilder.WorkspaceBuilder`
    """
    builder.build()

    if has_gte_version('2.6'):  # prepare for both cases
        set_layout_hook(builder.session, 'client-attached')
        set_layout_hook(builder.session, 'client-session-changed')

    print('Session created in detached state.')


def _load_append_windows_to_current_session(builder):
    """
    Load config as new windows in current session

    Parameters
    ----------
    builder: :class:`workspacebuilder.WorkspaceBuilder`
    """
    current_attached_session = builder.find_current_attached_session()
    builder.build(current_attached_session, append=True)
    if has_gte_version('2.6'):  # prepare for both cases
        set_layout_hook(builder.session, 'client-attached')
        set_layout_hook(builder.session, 'client-session-changed')


def _setup_plugins(builder):
    """
    Runs after before_script

    Parameters
    ----------
    builder: :class:`workspacebuilder.WorkspaceBuilder`
    """
    for plugin in builder.plugins:
        plugin.before_script(builder.session)

    return builder.session


def load_workspace(
    config_file,
    socket_name=None,
    socket_path=None,
    tmux_config_file=None,
<<<<<<< HEAD
=======
    new_session_name=None,
>>>>>>> a937b4b3
    colors=None,
    detached=False,
    answer_yes=False,
    append=False,
):
    """
    Load a tmux "workspace" session via tmuxp file.

    Parameters
    ----------
    config_file : str
        absolute path to config file
    socket_name : str, optional
        ``tmux -L <socket-name>``
    socket_path: str, optional
        ``tmux -S <socket-path>``
<<<<<<< HEAD
    tmux_config_file: str, optional
        ``tmux -f <config-file>``
=======
    new_session_name: str, options
        ``tmux new -s <new_session_name>``
>>>>>>> a937b4b3
    colors : str, optional
        '-2'
            Force tmux to support 256 colors
    detached : bool
        Force detached state. default False.
    answer_yes : bool
        Assume yes when given prompt to attach in new session.
        Default False.
    append : bool
       Assume current when given prompt to append windows in same session.
       Default False.

    Notes
    -----

    tmuxp will check and load a configuration file. The file will use kaptan
    to load a JSON/YAML into a :py:obj:`dict`. Then :func:`config.expand` and
    :func:`config.trickle` will be used to expand any shorthands, template
    variables, or file paths relative to where the config/script is executed
    from.

    :func:`config.expand` accepts the directory of the config file, so the
    user's configuration can resolve absolute paths relative to where the
    config file is. In otherwords, if a config file at */var/moo/hi.yaml*
    has *./* in its configs, we want to be sure any file path with *./* is
    relative to */var/moo*, not the user's PWD.

    A :class:`libtmux.Server` object is created. No tmux server is started yet,
    just the object.

    The prepared configuration and the server object is passed into an instance
    of :class:`~tmuxp.workspacebuilder.WorkspaceBuilder`.

    A sanity check against :meth:`libtmux.common.which` is ran. It will raise
    an exception if tmux isn't found.

    If a tmux session under the same name as ``session_name`` in the tmuxp
    configuration exists, tmuxp offers to attach the session. Currently, tmuxp
    does not allow appending a workspace / incremental building on top of a
    current session (pull requests are welcome!).

    :meth:`~tmuxp.workspacebuilder.WorkspaceBuilder.build` will build the session in
    the background via using tmux's detached state (``-d``).

    After the session (workspace) is built, unless the user decided to load
    the session in the background via ``tmuxp -d`` (which is in the spirit
    of tmux's ``-d``), we need to prompt the user to attach the session.

    If the user is already inside a tmux client, which we detect via the
    ``TMUX`` environment variable bring present, we will prompt the user to
    switch their current client to it.

    If they're outside of tmux client - in a plain-old PTY - we will
    automatically ``attach``.

    If an exception is raised during the building of the workspace, tmuxp will
    prompt to cleanup (``$ tmux kill-session``) the session on the user's
    behalf. An exception raised during this process means it's not easy to
    predict how broken the session is.

    .. versionchanged:: tmux 2.6+

        In tmux 2.6, the way layout and proportion's work when interfacing
        with tmux in a detached state (outside of a client) changed. Since
        tmuxp builds workspaces in a detached state, the WorkspaceBuilder isn't
        able to rely on functionality requiring awarness of session geometry,
        e.g. ``set-layout``.

        Thankfully, tmux is able to defer commands to run after the user
        performs certain actions, such as loading a client via
        ``attach-session`` or ``switch-client``.

        Upon client switch, ``client-session-changed`` is triggered [1]_.

    References
    ----------
    .. [1] cmd-switch-client.c hook. GitHub repo for tmux.
       https://github.com/tmux/tmux/blob/2.6/cmd-switch-client.c#L132.
       Accessed April 8th, 2018.
    """
    # get the canonical path, eliminating any symlinks
    config_file = os.path.realpath(config_file)

    tmuxp_echo(
        click.style('[Loading] ', fg='green')
        + click.style(config_file, fg='blue', bold=True)
    )

    # kaptan allows us to open a yaml or json file as a dict
    sconfig = kaptan.Kaptan()
    sconfig = sconfig.import_config(config_file).get()
    # shapes configurations relative to config / profile file location
    sconfig = config.expand(sconfig, os.path.dirname(config_file))
    # Overwrite session name
    if new_session_name:
        sconfig['session_name'] = new_session_name
    # propagate config inheritance (e.g. session -> window, window -> pane)
    sconfig = config.trickle(sconfig)

    t = Server(  # create tmux server object
        socket_name=socket_name,
        socket_path=socket_path,
<<<<<<< HEAD
        colors=colors,
        config_file=tmux_config_file,
=======
        config_file=tmux_config_file,
        colors=colors,
>>>>>>> a937b4b3
    )

    which('tmux')  # raise exception if tmux not found

    try:  # load WorkspaceBuilder object for tmuxp config / tmux server
        builder = WorkspaceBuilder(
            sconf=sconfig, plugins=load_plugins(sconfig), server=t
        )
    except exc.EmptyConfigException:
        tmuxp_echo('%s is empty or parsed no config data' % config_file, err=True)
        return

    session_name = sconfig['session_name']

    # if the session already exists, prompt the user to attach
    if builder.session_exists(session_name) and not append:
        if not detached and (
            answer_yes
            or click.confirm(
                '%s is already running. Attach?'
                % click.style(session_name, fg='green'),
                default=True,
            )
        ):
            _reattach(builder)
        return

    try:
        if detached:
            _load_detached(builder)
            return _setup_plugins(builder)

        if append:
            if 'TMUX' in os.environ:  # tmuxp ran from inside tmux
                _load_append_windows_to_current_session(builder)
            else:
                _load_attached(builder, detached)

            return _setup_plugins(builder)

        # append and answer_yes have no meaning if specified together
        elif answer_yes:
            _load_attached(builder, detached)
            return _setup_plugins(builder)

        if 'TMUX' in os.environ:  # tmuxp ran from inside tmux
            msg = (
                "Already inside TMUX, switch to session? yes/no\n"
                "Or (a)ppend windows in the current active session?\n[y/n/a]"
            )
            options = ['y', 'n', 'a']
            choice = click.prompt(msg, value_proc=_validate_choices(options))

            if choice == 'y':
                _load_attached(builder, detached)
            elif choice == 'a':
                _load_append_windows_to_current_session(builder)
            else:
                _load_detached(builder)
        else:
            _load_attached(builder, detached)

    except exc.TmuxpException as e:
        import traceback

        tmuxp_echo(traceback.format_exc(), err=True)
        tmuxp_echo(e, err=True)

        choice = click.prompt(
            'Error loading workspace. (k)ill, (a)ttach, (d)etach?',
            value_proc=_validate_choices(['k', 'a', 'd']),
            default='k',
        )

        if choice == 'k':
            builder.session.kill_session()
            tmuxp_echo('Session killed.')
        elif choice == 'a':
            _reattach(builder)
        else:
            sys.exit()

    return _setup_plugins(builder)


@click.group(context_settings={'obj': {}, 'help_option_names': ['-h', '--help']})
@click.version_option(__version__, '-V', '--version', message='%(prog)s %(version)s')
@click.option(
    '--log-level',
    default='INFO',
    help='Log level (DEBUG, INFO, WARNING, ERROR, CRITICAL)',
)
def cli(log_level):
    """Manage tmux sessions.

    Pass the "--help" argument to any command to see detailed help.
    See detailed documentation and examples at:
    http://tmuxp.git-pull.com/"""
    try:
        has_minimum_version()
    except TmuxCommandNotFound:
        tmuxp_echo('tmux not found. tmuxp requires you install tmux first.')
        sys.exit()
    except exc.TmuxpException as e:
        tmuxp_echo(e, err=True)
        sys.exit()
    setup_logger(logger=logger, level=log_level.upper())


def setup_logger(logger=None, level='INFO'):
    """
    Setup logging for CLI use.

    Tries to do some conditionals to prevent handlers from being added twice.
    Just to be safe.

    Parameters
    ----------
    logger : :py:class:`Logger`
        logger instance for tmuxp
    """
    if not logger:  # if no logger exists, make one
        logger = logging.getLogger()

    if not logger.handlers:  # setup logger handlers
        # channel = logging.StreamHandler()
        # channel.setFormatter(log.DebugLogFormatter())
        # channel.setFormatter(log.LogFormatter())

        logger.setLevel(level)
        # logger.addHandler(channel)


def startup(config_dir):
    """
    Initialize CLI.

    Parameters
    ----------
    str : get_config_dir(): Config directory to search
    """

    if not os.path.exists(config_dir):
        os.makedirs(config_dir)


@cli.command(name='shell')
@click.argument('session_name', nargs=1, required=False)
@click.argument('window_name', nargs=1, required=False)
@click.option('-S', 'socket_path', help='pass-through for tmux -S')
@click.option('-L', 'socket_name', help='pass-through for tmux -L')
@click.option(
    '-c',
    'command',
    help='Instead of opening shell, execute python code in libtmux and exit',
)
@click.option(
    '--best',
    'shell',
    flag_value='best',
    help='Use best shell available in site packages',
    default=True,
)
@click.option('--pdb', 'shell', flag_value='pdb', help='Use plain pdb')
@click.option(
    '--code', 'shell', flag_value='code', help='Use stdlib\'s code.interact()'
)
@click.option(
    '--ptipython', 'shell', flag_value='ptipython', help='Use ptpython + ipython'
)
@click.option('--ptpython', 'shell', flag_value='ptpython', help='Use ptpython')
@click.option('--ipython', 'shell', flag_value='ipython', help='Use ipython')
@click.option('--bpython', 'shell', flag_value='bpython', help='Use bpython')
@click.option(
    '--use-pythonrc/--no-startup',
    'use_pythonrc',
    help='Load PYTHONSTARTUP env var and ~/.pythonrc.py script in --code',
    default=False,
)
@click.option(
    '--use-vi-mode/--no-vi-mode',
    'use_vi_mode',
    help='Use vi-mode in ptpython/ptipython',
    default=False,
)
def command_shell(
    session_name,
    window_name,
    socket_name,
    socket_path,
    command,
    shell,
    use_pythonrc,
    use_vi_mode,
):
    """Launch python shell for tmux server, session, window and pane.

    Priority given to loaded session/wndow/pane objects:
    - session_name and window_name arguments
    - current shell: environmental variable of TMUX_PANE (which gives us window and
      session)
    - ``server.attached_session``, ``session.attached_window``, ``window.attached_pane``
    """
    server = Server(socket_name=socket_name, socket_path=socket_path)

    util.raise_if_tmux_not_running(server=server)

    current_pane = util.get_current_pane(server=server)

    session = util.get_session(
        server=server, session_name=session_name, current_pane=current_pane
    )

    window = util.get_window(
        session=session, window_name=window_name, current_pane=current_pane
    )

    pane = util.get_pane(window=window, current_pane=current_pane)  # NOQA: F841

    if command is not None:
        exec(command)
    else:
        if shell == 'pdb' or (os.getenv('PYTHONBREAKPOINT') and PY3 and PYMINOR >= 7):
            from ._compat import breakpoint as tmuxp_breakpoint

            tmuxp_breakpoint()
            return
        else:
            from .shell import launch

            launch(
                shell=shell,
                use_pythonrc=use_pythonrc,  # shell: code
                use_vi_mode=use_vi_mode,  # shell: ptpython, ptipython
                # tmux environment / libtmux variables
                server=server,
                session=session,
                window=window,
                pane=pane,
            )


@cli.command(name='freeze')
@click.argument('session_name', nargs=1, required=False)
@click.option('-S', 'socket_path', help='pass-through for tmux -S')
@click.option('-L', 'socket_name', help='pass-through for tmux -L')
@click.option('--force', 'force', help='overwrite the config file', is_flag=True)
def command_freeze(session_name, socket_name, socket_path, force):
    """Snapshot a session into a config.

    If SESSION_NAME is provided, snapshot that session. Otherwise, use the
    current session."""

    t = Server(socket_name=socket_name, socket_path=socket_path)

    try:
        if session_name:
            session = t.find_where({'session_name': session_name})
        else:
            session = util.get_session(t)

        if not session:
            raise exc.TmuxpException('Session not found.')
    except exc.TmuxpException as e:
        print(e)
        return

    sconf = freeze(session)
    configparser = kaptan.Kaptan()
    newconfig = config.inline(sconf)
    configparser.import_config(newconfig)
    config_format = click.prompt(
        'Convert to', value_proc=_validate_choices(['yaml', 'json']), default='yaml'
    )

    if config_format == 'yaml':
        newconfig = configparser.export(
            'yaml', indent=2, default_flow_style=False, safe=True
        )
    elif config_format == 'json':
        newconfig = configparser.export('json', indent=2)
    else:
        sys.exit('Unknown config format.')

    print(
        '---------------------------------------------------------------'
        '\n'
        'Freeze does its best to snapshot live tmux sessions.\n'
    )
    if click.confirm(
        'The new config *WILL* require adjusting afterwards. Save config?'
    ):
        dest = None
        while not dest:
            save_to = os.path.abspath(
                os.path.join(
                    get_config_dir(),
                    '%s.%s' % (sconf.get('session_name'), config_format),
                )
            )
            dest_prompt = click.prompt(
                'Save to: %s' % save_to, value_proc=get_abs_path, default=save_to
            )
            if not force and os.path.exists(dest_prompt):
                print('%s exists. Pick a new filename.' % dest_prompt)
                continue

            dest = dest_prompt

        dest = os.path.abspath(os.path.relpath(os.path.expanduser(dest)))
        if click.confirm('Save to %s?' % dest):
            destdir = os.path.dirname(dest)
            if not os.path.isdir(destdir):
                os.makedirs(destdir)
            buf = open(dest, 'w')
            buf.write(newconfig)
            buf.close()

            print('Saved to %s.' % dest)
    else:
        print(
            'tmuxp has examples in JSON and YAML format at '
            '<http://tmuxp.git-pull.com/examples.html>\n'
            'View tmuxp docs at <http://tmuxp.git-pull.com/>.'
        )
        sys.exit()


@cli.command(name='load', short_help='Load tmuxp workspaces.')
@click.pass_context
@click.argument('config', type=ConfigPath(exists=True), nargs=-1)
@click.option('-S', 'socket_path', help='pass-through for tmux -S')
@click.option('-L', 'socket_name', help='pass-through for tmux -L')
@click.option('-f', 'tmux_config_file', help='pass-through for tmux -f')
<<<<<<< HEAD
=======
@click.option('-s', 'new_session_name', help='start new session with new session name')
>>>>>>> a937b4b3
@click.option('--yes', '-y', 'answer_yes', help='yes', is_flag=True)
@click.option(
    '-d', 'detached', help='Load the session without attaching it', is_flag=True
)
@click.option(
    '-a',
    'append',
    help='Load configuration, appending windows to the current session',
    is_flag=True,
)
@click.option(
    'colors',
    '-2',
    flag_value=256,
    default=True,
    help='Force tmux to assume the terminal supports 256 colours.',
)
@click.option(
    'colors',
    '-8',
    flag_value=88,
    help='Like -2, but indicates that the terminal supports 88 colours.',
)
<<<<<<< HEAD
def command_load(ctx, config, socket_name, socket_path, tmux_config_file, answer_yes, detached, colors):
=======
@click.option('--log-file', help='File to log errors/output to')
def command_load(
    ctx,
    config,
    socket_name,
    socket_path,
    tmux_config_file,
    new_session_name,
    answer_yes,
    detached,
    append,
    colors,
    log_file,
):
>>>>>>> a937b4b3
    """Load a tmux workspace from each CONFIG.

    CONFIG is a specifier for a configuration file.

    If CONFIG is a path to a directory, tmuxp will search it for
    ".tmuxp.{yaml,yml,json}".

    If CONFIG is has no directory component and only a filename, e.g.
    "myconfig.yaml", tmuxp will search the users's config directory for that
    file.

    If CONFIG has no directory component, and only a name with no extension,
    e.g. "myconfig", tmuxp will search the users's config directory for any
    file with the extension ".yaml", ".yml", or ".json" that matches that name.

    If multiple configuration files that match a given CONFIG are found, tmuxp
    will warn and pick the first one found.

    If multiple CONFIGs are provided, workspaces will be created for all of
    them. The last one provided will be attached. The others will be created in
    detached mode.
    """
    util.oh_my_zsh_auto_title()
    if log_file:
        logfile_handler = logging.FileHandler(log_file)
        logfile_handler.setFormatter(log.LogFormatter())
        logger.addHandler(logfile_handler)

    tmux_options = {
        'socket_name': socket_name,
        'socket_path': socket_path,
        'tmux_config_file': tmux_config_file,
<<<<<<< HEAD
=======
        'new_session_name': new_session_name,
>>>>>>> a937b4b3
        'answer_yes': answer_yes,
        'colors': colors,
        'detached': detached,
        'append': append,
    }

    if not config:
        tmuxp_echo("Enter at least one CONFIG")
        tmuxp_echo(ctx.get_help(), color=ctx.color)
        ctx.exit()

    if isinstance(config, str):
        load_workspace(config, **tmux_options)

    elif isinstance(config, tuple):
        config = list(config)
        # Load each configuration but the last to the background
        for cfg in config[:-1]:
            opt = tmux_options.copy()
            opt.update({'detached': True, 'new_session_name': None})
            load_workspace(cfg, **opt)

        # todo: obey the -d in the cli args only if user specifies
        load_workspace(config[-1], **tmux_options)


@cli.group(name='import')
def import_config_cmd():
    """Import a teamocil/tmuxinator config."""
    pass


def import_config(configfile, importfunc):
    configparser = kaptan.Kaptan(handler='yaml')

    configparser.import_config(configfile)
    newconfig = importfunc(configparser.get())
    configparser.import_config(newconfig)

    config_format = click.prompt(
        'Convert to', value_proc=_validate_choices(['yaml', 'json']), default='yaml'
    )

    if config_format == 'yaml':
        newconfig = configparser.export('yaml', indent=2, default_flow_style=False)
    elif config_format == 'json':
        newconfig = configparser.export('json', indent=2)
    else:
        sys.exit('Unknown config format.')

    tmuxp_echo(
        newconfig + '---------------------------------------------------------------'
        '\n'
        'Configuration import does its best to convert files.\n'
    )
    if click.confirm(
        'The new config *WILL* require adjusting afterwards. Save config?'
    ):
        dest = None
        while not dest:
            dest_path = click.prompt(
                'Save to [%s]' % os.getcwd(), value_proc=_resolve_path_no_overwrite
            )

            # dest = dest_prompt
            if click.confirm('Save to %s?' % dest_path):
                dest = dest_path

        buf = open(dest, 'w')
        buf.write(newconfig)
        buf.close()

        tmuxp_echo('Saved to %s.' % dest)
    else:
        tmuxp_echo(
            'tmuxp has examples in JSON and YAML format at '
            '<http://tmuxp.git-pull.com/examples.html>\n'
            'View tmuxp docs at <http://tmuxp.git-pull.com/>'
        )
        sys.exit()


@import_config_cmd.command(
    name='teamocil', short_help='Convert and import a teamocil config.'
)
@click.argument(
    'configfile', type=ConfigPath(exists=True, config_dir=get_teamocil_dir), nargs=1
)
def command_import_teamocil(configfile):
    """Convert a teamocil config from CONFIGFILE to tmuxp format and import
    it into tmuxp."""

    import_config(configfile, config.import_teamocil)


@import_config_cmd.command(
    name='tmuxinator', short_help='Convert and import a tmuxinator config.'
)
@click.argument(
    'configfile', type=ConfigPath(exists=True, config_dir=get_tmuxinator_dir), nargs=1
)
def command_import_tmuxinator(configfile):
    """Convert a tmuxinator config from CONFIGFILE to tmuxp format and import
    it into tmuxp."""
    import_config(configfile, config.import_tmuxinator)


@cli.command(name='convert')
@click.option(
    '--yes', '-y', 'confirmed', help='Auto confirms with "yes".', is_flag=True
)
@click.argument('config', type=ConfigPath(exists=True), nargs=1)
def command_convert(confirmed, config):
    """Convert a tmuxp config between JSON and YAML."""

    _, ext = os.path.splitext(config)
    ext = ext.lower()
    if ext == '.json':
        to_filetype = 'yaml'
    elif ext in ['.yaml', '.yml']:
        to_filetype = 'json'
    else:
        raise click.BadParameter(
            'Unknown filetype: %s (valid: [.json, .yaml, .yml])' % (ext,)
        )

    configparser = kaptan.Kaptan()
    configparser.import_config(config)
    newfile = config.replace(ext, '.%s' % to_filetype)

    export_kwargs = {'default_flow_style': False} if to_filetype == 'yaml' else {}
    newconfig = configparser.export(to_filetype, indent=2, **export_kwargs)

    if not confirmed:
        if click.confirm('convert to <%s> to %s?' % (config, to_filetype)):
            if click.confirm('Save config to %s?' % newfile):
                confirmed = True

    if confirmed:
        buf = open(newfile, 'w')
        buf.write(newconfig)
        buf.close()
        print('New config saved to <%s>.' % newfile)


@cli.command(name='edit', short_help='Run $EDITOR on config.')
@click.argument('config', type=ConfigPath(exists=True), nargs=1)
def command_edit_config(config):
    config = scan_config(config)

    sys_editor = os.environ.get('EDITOR', 'vim')
    call([sys_editor, config])


@cli.command(
    name='ls', short_help='List configured sessions in {}.'.format(get_config_dir())
)
def command_ls():
    tmuxp_dir = get_config_dir()
    if os.path.exists(tmuxp_dir) and os.path.isdir(tmuxp_dir):
        for f in sorted(os.listdir(tmuxp_dir)):
            stem, ext = os.path.splitext(f)
            if os.path.isdir(f) or ext not in VALID_CONFIG_DIR_FILE_EXTENSIONS:
                continue
            print(stem)


@cli.command(name='debug-info', short_help='Print out all diagnostic info')
def command_debug_info():
    """
    Print debug info to submit with Issues.
    """

    def prepend_tab(strings):
        """
        Prepend tab to strings in list.
        """
        return list(map(lambda x: '\t%s' % x, strings))

    def output_break():
        """
        Generate output break.
        """
        return '-' * 25

    def format_tmux_resp(std_resp):
        """
        Format tmux command response for tmuxp stdout.
        """
        return '\n'.join(
            [
                '\n'.join(prepend_tab(std_resp.stdout)),
                click.style('\n'.join(prepend_tab(std_resp.stderr)), fg='red'),
            ]
        )

    output = [
        output_break(),
        'environment:\n%s'
        % '\n'.join(
            prepend_tab(
                [
                    'dist: %s' % platform.platform(),
                    'arch: %s' % platform.machine(),
                    'uname: %s' % '; '.join(platform.uname()[:3]),
                    'version: %s' % platform.version(),
                ]
            )
        ),
        output_break(),
        'python version: %s' % ' '.join(sys.version.split('\n')),
        'system PATH: %s' % os.environ['PATH'],
        'tmux version: %s' % get_version(),
        'libtmux version: %s' % libtmux_version,
        'tmuxp version: %s' % __version__,
        'tmux path: %s' % which('tmux'),
        'tmuxp path: %s' % tmuxp_path,
        'shell: %s' % os.environ['SHELL'],
        output_break(),
        'tmux sessions:\n%s' % format_tmux_resp(tmux_cmd('list-sessions')),
        'tmux windows:\n%s' % format_tmux_resp(tmux_cmd('list-windows')),
        'tmux panes:\n%s' % format_tmux_resp(tmux_cmd('list-panes')),
        'tmux global options:\n%s' % format_tmux_resp(tmux_cmd('show-options', '-g')),
        'tmux window options:\n%s'
        % format_tmux_resp(tmux_cmd('show-window-options', '-g')),
    ]

    tmuxp_echo('\n'.join(output))<|MERGE_RESOLUTION|>--- conflicted
+++ resolved
@@ -542,10 +542,7 @@
     socket_name=None,
     socket_path=None,
     tmux_config_file=None,
-<<<<<<< HEAD
-=======
     new_session_name=None,
->>>>>>> a937b4b3
     colors=None,
     detached=False,
     answer_yes=False,
@@ -562,13 +559,10 @@
         ``tmux -L <socket-name>``
     socket_path: str, optional
         ``tmux -S <socket-path>``
-<<<<<<< HEAD
     tmux_config_file: str, optional
         ``tmux -f <config-file>``
-=======
     new_session_name: str, options
         ``tmux new -s <new_session_name>``
->>>>>>> a937b4b3
     colors : str, optional
         '-2'
             Force tmux to support 256 colors
@@ -671,13 +665,8 @@
     t = Server(  # create tmux server object
         socket_name=socket_name,
         socket_path=socket_path,
-<<<<<<< HEAD
-        colors=colors,
-        config_file=tmux_config_file,
-=======
         config_file=tmux_config_file,
         colors=colors,
->>>>>>> a937b4b3
     )
 
     which('tmux')  # raise exception if tmux not found
@@ -1012,10 +1001,7 @@
 @click.option('-S', 'socket_path', help='pass-through for tmux -S')
 @click.option('-L', 'socket_name', help='pass-through for tmux -L')
 @click.option('-f', 'tmux_config_file', help='pass-through for tmux -f')
-<<<<<<< HEAD
-=======
 @click.option('-s', 'new_session_name', help='start new session with new session name')
->>>>>>> a937b4b3
 @click.option('--yes', '-y', 'answer_yes', help='yes', is_flag=True)
 @click.option(
     '-d', 'detached', help='Load the session without attaching it', is_flag=True
@@ -1039,9 +1025,6 @@
     flag_value=88,
     help='Like -2, but indicates that the terminal supports 88 colours.',
 )
-<<<<<<< HEAD
-def command_load(ctx, config, socket_name, socket_path, tmux_config_file, answer_yes, detached, colors):
-=======
 @click.option('--log-file', help='File to log errors/output to')
 def command_load(
     ctx,
@@ -1056,7 +1039,6 @@
     colors,
     log_file,
 ):
->>>>>>> a937b4b3
     """Load a tmux workspace from each CONFIG.
 
     CONFIG is a specifier for a configuration file.
@@ -1089,10 +1071,7 @@
         'socket_name': socket_name,
         'socket_path': socket_path,
         'tmux_config_file': tmux_config_file,
-<<<<<<< HEAD
-=======
         'new_session_name': new_session_name,
->>>>>>> a937b4b3
         'answer_yes': answer_yes,
         'colors': colors,
         'detached': detached,
