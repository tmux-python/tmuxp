--- conflicted
+++ resolved
@@ -2,14 +2,8 @@
 
 ## current
 
-<<<<<<< HEAD
-current
--------
-- :issue: `627` Tweaking `tmuxp freeze` UX flow
-- *Insert changes/features/fixes for next release here*
-=======
 - _Insert changes/features/fixes for next release here_
->>>>>>> 97cb0a72
+- {issue}`627` Tweaking `tmuxp freeze` UX flow
 
 #### What's new
 
